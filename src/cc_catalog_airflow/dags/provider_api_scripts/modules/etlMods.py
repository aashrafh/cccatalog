--- conflicted
+++ resolved
@@ -179,12 +179,7 @@
             'The license for the following work -> {} is not issued by Creative Commons.'.format(_url))
         return [None, None]
 
-<<<<<<< HEAD
-    pattern = re.compile(
-        '/(licenses|publicdomain)/([a-z\-?]+)/(\d\.\d)/?(.*?)')
-=======
     pattern   = re.compile(r'/(licenses|publicdomain)/([a-z\-?]+)/(\d\.\d)/?(.*?)')
->>>>>>> 0005fb81
     if pattern.match(_path.lower()):
         result = re.search(pattern, _path.lower())
         license = result.group(2).lower().strip()
